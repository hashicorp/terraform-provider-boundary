resource "boundary_scope" "global" {
  global_scope = true
  scope_id     = "global"
}

resource "boundary_scope" "org" {
  name                     = "organization_one"
  description              = "My first scope!"
  scope_id                 = boundary_scope.global.id
  auto_create_admin_role   = true
  auto_create_default_role = true
}

resource "boundary_scope" "project" {
  name                   = "project_one"
  description            = "My first scope!"
  scope_id               = boundary_scope.org.id
  auto_create_admin_role = true
}

resource "boundary_credential_store_vault" "foo" {
  name        = "vault_store"
  description = "My first Vault credential store!"
  address     = "http://127.0.0.1:8200"      # change to Vault address
  token       = "s.0ufRo6XEGU2jOqnIr7OlFYP5" # change to valid Vault token
  scope_id    = boundary_scope.project.id
}

resource "boundary_credential_library_vault" "foo" {
  name                = "foo"
  description         = "My first Vault credential library!"
  credential_store_id = boundary_credential_store_vault.foo.id
  path                = "my/secret/foo" # change to Vault backend path
  http_method         = "GET"
}

resource "boundary_host_catalog" "foo" {
  name        = "test"
  description = "test catalog"
  scope_id    = boundary_scope.project.id
  type        = "static"
}

resource "boundary_host" "foo" {
  name            = "foo"
  host_catalog_id = boundary_host_catalog.foo.id
  scope_id        = boundary_scope.project.id
  address         = "10.0.0.1"
}

resource "boundary_host" "bar" {
  name            = "bar"
  host_catalog_id = boundary_host_catalog.foo.id
  scope_id        = boundary_scope.project.id
  address         = "10.0.0.1"
}

resource "boundary_host_set" "foo" {
  name            = "foo"
  host_catalog_id = boundary_host_catalog.foo.id

  host_ids = [
    boundary_host.foo.id,
    boundary_host.bar.id,
  ]
}

resource "boundary_target" "foo" {
  name         = "foo"
  description  = "Foo target"
<<<<<<< HEAD
	type         = "tcp"
=======
  type         = "tcp"
>>>>>>> 7372487f
  default_port = "22"
  scope_id     = boundary_scope.project.id
  host_source_ids = [
    boundary_host_set.foo.id
  ]
  application_credential_source_ids = [
    boundary_credential_library_vault.foo.id
  ]
}<|MERGE_RESOLUTION|>--- conflicted
+++ resolved
@@ -68,11 +68,7 @@
 resource "boundary_target" "foo" {
   name         = "foo"
   description  = "Foo target"
-<<<<<<< HEAD
-	type         = "tcp"
-=======
   type         = "tcp"
->>>>>>> 7372487f
   default_port = "22"
   scope_id     = boundary_scope.project.id
   host_source_ids = [
